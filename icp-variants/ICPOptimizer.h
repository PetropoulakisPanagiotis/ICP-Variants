--- conflicted
+++ resolved
@@ -14,11 +14,8 @@
 #include "utils.h"
 #include "constraints.h"
 #include "selection.h"
-<<<<<<< HEAD
 #include "TimeMeasure.h"
-=======
 #include "weighting.h"
->>>>>>> 4f035d3c
 
 /**
  * ICP optimizer - Abstract Base Class
@@ -81,12 +78,8 @@
     unsigned int weightingMethod;
     unsigned int matchingMethod;
     unsigned m_nIterations;
-<<<<<<< HEAD
     TimeMeasure* m_timeMeasure;
-
-=======
     float maxDistance; // Sqaure distance
->>>>>>> 4f035d3c
     std::unique_ptr<NearestNeighborSearch> m_nearestNeighborSearch;
 
     void pruneCorrespondences(const std::vector<Vector3f>& sourceNormals, const std::vector<Vector3f>& targetNormals, std::vector<Match>& matches) {
@@ -118,18 +111,13 @@
     CeresICPOptimizer() {}
 
     virtual void estimatePose(const PointCloud& source, const PointCloud& target, Matrix4f& initialPose) override {
-<<<<<<< HEAD
-
         clock_t step_start, step_end, start, begin, end, tot_time;
 
         start = clock();
 
         step_start = clock();
         // 1. Selection step //
-=======
-        
         // Initialize selection step //
->>>>>>> 4f035d3c
         auto sourceSelection = PointSelection(source, selectionMethod, proba);
         m_timeMeasure->selectionTime += double(clock() - step_start) / CLOCKS_PER_SEC;
 
@@ -173,16 +161,13 @@
           
             step_start = clock();
             // 3. Weighting step // 
-<<<<<<< HEAD
             applyWeights(source, target, matches);
             m_timeMeasure->weighingTime += double(clock() - step_start) / CLOCKS_PER_SEC;
-=======
             std::vector<Vector3uc>  transformedColors; // Dummy - empty 
             std::vector<Vector3uc>  targetColors; // Dummy - empty 
             
             weightingStep.applyWeights(transformedPoints, target.getPoints(), transformedNormals, target.getNormals(), 
                                        transformedColors, targetColors, matches);
->>>>>>> 4f035d3c
 
             step_start = clock();
             // 4. Rejection step //
@@ -380,12 +365,9 @@
 
     virtual void estimatePose(const PointCloud& source, const PointCloud& target, Matrix4f& initialPose) override {
         
-<<<<<<< HEAD
         clock_t start = clock();
         // 1. Selection step //
-=======
         // Initialize selection step //
->>>>>>> 4f035d3c
         auto sourceSelection = PointSelection(source, selectionMethod, proba);
 
         // Initialize weightingStep step //
@@ -420,16 +402,13 @@
 
             start = clock();
             // 3. Weighting step // 
-<<<<<<< HEAD
             applyWeights(source, target, matches);
             m_timeMeasure->weighingTime += double(clock() - start) / CLOCKS_PER_SEC;
-=======
             std::vector<Vector3uc>  transformedColors; // Dummy - empty 
             std::vector<Vector3uc>  targetColors; // Dummy - empty 
             
             weightingStep.applyWeights(transformedPoints, target.getPoints(), transformedNormals, target.getNormals(), 
                                        transformedColors, targetColors, matches);
->>>>>>> 4f035d3c
 
             start = clock();
             // 4. Rejection step //
