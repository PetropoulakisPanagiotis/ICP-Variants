#pragma once

// The Google logging library (GLOG), used in Ceres, has a conflict with Windows defined constants. This definitions prevents GLOG to use the same constants
#define GLOG_NO_ABBREVIATED_SEVERITIES

#include <ceres/ceres.h>
#include <ceres/rotation.h>
#include <flann/flann.hpp>

#include "SimpleMesh.h"
#include "NearestNeighbor.h"
#include "PointCloud.h"
#include "ProcrustesAligner.h"
#include "utils.h"
#include "constraints.h"
#include "selection.h"
#include "TimeMeasure.h"
#include "weighting.h"

/**
 * ICP optimizer - Abstract Base Class
 */
class ICPOptimizer {
public:
    ICPOptimizer() :
        metric{ 0 }, selectionMethod{0}, rejectionMethod{1}, weightingMethod{0},
        m_nIterations{ 20 }, matchingMethod{0}, maxDistance{0.0003f}{ 
   
        if(matchingMethod == 0) 
            m_nearestNeighborSearch = std::make_unique<NearestNeighborSearchFlann>();
        else
            m_nearestNeighborSearch = std::make_unique<NearestNeighborSearchProjective>();
    }

    void setMatchingMaxDistance(float maxDistance) {
        m_nearestNeighborSearch->setMatchingMaxDistance(maxDistance);
        this->maxDistance = maxDistance;
    }

    void setMetric(unsigned int metric) {
        this->metric = metric;
    }

    void setSelectionMethod(unsigned int selectionMethod, double proba=1.0) {
        this->selectionMethod = selectionMethod;
        this->proba = proba;
    }

    void setRejectionMethod(unsigned int rejectionMethod) {
        this->rejectionMethod = rejectionMethod;
    }

    void setWeightingMethod(unsigned int weightingMethod) {
        this->weightingMethod = weightingMethod;
    }

    void setMatchingMethod(unsigned int matchingMethod) {
        this->matchingMethod = matchingMethod;

        if(matchingMethod == 0) 
            m_nearestNeighborSearch = std::make_unique<NearestNeighborSearchFlann>();
        else
            m_nearestNeighborSearch = std::make_unique<NearestNeighborSearchProjective>();
    }

    void setCameraParamsMatchingMethod(const Eigen::Matrix3f& depthIntrinsics, const unsigned width, const unsigned height) {
        m_nearestNeighborSearch->setCameraParams(depthIntrinsics, width, height);
    }

    void setNbOfIterations(unsigned nIterations) {
        m_nIterations = nIterations;
    }

    void setTimeMeasure(TimeMeasure& timeMeasure) {
        timeMeasure.nIterations = &m_nIterations;
        m_timeMeasure = &timeMeasure;
    }


    virtual void estimatePose(const PointCloud& source, const PointCloud& target, Matrix4f& initialPose) = 0;

protected:
    unsigned int metric;
    unsigned int selectionMethod;
    double proba;
    unsigned int rejectionMethod;
    unsigned int weightingMethod;
    unsigned int matchingMethod;
    unsigned m_nIterations;
    TimeMeasure* m_timeMeasure;
    float maxDistance; // Sqaure distance
    std::unique_ptr<NearestNeighborSearch> m_nearestNeighborSearch;

    void pruneCorrespondences(const std::vector<Vector3f>& sourceNormals, const std::vector<Vector3f>& targetNormals, std::vector<Match>& matches) {
        const unsigned nPoints = sourceNormals.size();

        /*  Rads to radians - 60 deg threshold */
        double threshold = 60 * EIGEN_PI / 180.0;

        for (unsigned i = 0; i < nPoints; i++) {
            Match& match = matches[i];
            if (match.idx >= 0) {
                const auto& sourceNormal = sourceNormals[i];
                const auto& targetNormal = targetNormals[match.idx];

                // TODO: Invalidate the match (set it to -1) if the angle between the normals is greater than 60
                if(acos(sourceNormal.dot(targetNormal) / (sourceNormal.norm() * targetNormal.norm())) > threshold)
                   match.idx = -1; 
            }
        }
    }
};


/**
 * ICP optimizer - using Ceres for optimization.
 */
class CeresICPOptimizer : public ICPOptimizer {
public:
    CeresICPOptimizer() {}

    virtual void estimatePose(const PointCloud& source, const PointCloud& target, Matrix4f& initialPose) override {
        clock_t step_start, step_end, start, begin, end, tot_time;

        start = clock();

        step_start = clock();
        // 1. Selection step //
        // Initialize selection step //
        auto sourceSelection = PointSelection(source, selectionMethod, proba);
        m_timeMeasure->selectionTime += double(clock() - step_start) / CLOCKS_PER_SEC;


        // Initialize weighting step //
        auto weightingStep = WeightingMethod(this->weightingMethod, this->maxDistance);

        // Initialize matching step // 

        // Build the index of the FLANN tree (for fast nearest neighbor lookup).
        m_nearestNeighborSearch->buildIndex(target.getPoints());

        // The initial estimate can be given as an argument.
        Matrix4f estimatedPose = initialPose;

        // We optimize on the transformation in SE3 notation: 3 parameters for the axis-angle vector of the rotation (its length presents
        // the rotation angle) and 3 parameters for the translation vector. 
        double incrementArray[6];
        auto poseIncrement = PoseIncrement<double>(incrementArray);
        poseIncrement.setZero();

        for (int i = 0; i < m_nIterations; ++i) {

            // Compute the matches.
            std::cout << "Matching points ..." << std::endl;
            begin = clock();

            // 1. Selection Step // 
            // Change source to sourceSelection to do selection.
            if (selectionMethod == RANDOM_SAMPLING) // Resample each iteration
                sourceSelection.resample();
            
            auto transformedPoints = transformPoints(sourceSelection.getPoints(), estimatedPose);
            auto transformedNormals = transformNormals(sourceSelection.getNormals(), estimatedPose);
            std::cout << "Number of source points to match = " << transformedPoints.size() << std::endl;

            step_start = clock();
            //2. Matching step //
            auto matches = m_nearestNeighborSearch->queryMatches(transformedPoints);
            m_timeMeasure->matchingTime += double(clock() - step_start) / CLOCKS_PER_SEC;
          
            step_start = clock();
            // 3. Weighting step // 
            std::vector<Vector3uc>  transformedColors; // Dummy - empty 
            std::vector<Vector3uc>  targetColors; // Dummy - empty 
            
            weightingStep.applyWeights(transformedPoints, target.getPoints(), transformedNormals, target.getNormals(), 
                                       transformedColors, targetColors, matches);

            m_timeMeasure->weighingTime += double(clock() - step_start) / CLOCKS_PER_SEC;
            step_start = clock();
            // 4. Rejection step //
            if (rejectionMethod == 1)
                pruneCorrespondences(transformedNormals, target.getNormals(), matches);
            m_timeMeasure->rejectionTime += double(clock() - step_start) / CLOCKS_PER_SEC;

            // TODO : What to do with this part?
            end = clock();
            double elapsedSecs = double(end - begin) / CLOCKS_PER_SEC;
            std::cout << "Completed in " << elapsedSecs << " seconds." << std::endl;

<<<<<<< HEAD

            std::vector<Vector3f> sourcePoints;
            std::vector<Vector3f> targetPoints;
            // Add correspondences source and target normals.
            std::vector<Vector3f> sourceNormals;
            std::vector<Vector3f> targetNormals;

            // Add all matches to the sourcePoints and targetPoints vector,
            // so that the sourcePoints[i] matches targetPoints[i]. For every source point,
            // the matches vector holds the index of the matching target point.
            for (int j = 0; j < transformedPoints.size(); j++) {
                const auto& match = matches[j];
                if (match.idx >= 0) {
                    sourcePoints.push_back(transformedPoints[j]);
                    targetPoints.push_back(target.getPoints()[match.idx]);

                    sourceNormals.push_back(transformedNormals[j]);
                    targetNormals.push_back(target.getNormals()[match.idx]);
                }
            }
=======
            step_start = clock();
>>>>>>> 88e4883c

            // Prepare point-to-point and point-to-plane constraints.
            ceres::Problem problem;
            if(metric == 0)
                prepareConstraintsPointICP(transformedPoints, target.getPoints(), target.getNormals(), matches, poseIncrement, problem);
            else if(metric == 1)
                prepareConstraintsPlaneICP(transformedPoints, target.getPoints(), target.getNormals(), matches, poseIncrement, problem);
            else if(metric == 2)
                prepareConstraintsSymmetricICP(sourcePoints, targetPoints, sourceNormals, targetNormals, matches, poseIncrement, problem);


            // Configure options for the solver.
            ceres::Solver::Options options;
            configureSolver(options);

            // Run the solver (for one iteration).
            ceres::Solver::Summary summary;
            ceres::Solve(options, &problem, &summary);
            std::cout << summary.BriefReport() << std::endl;
            //std::cout << summary.FullReport() << std::endl;

            m_timeMeasure->solverTime += double(clock() - step_start) / CLOCKS_PER_SEC;

            // Update the current pose estimate (we always update the pose from the left, using left-increment notation).
            Matrix4f matrix = PoseIncrement<double>::convertToMatrix(poseIncrement);
            estimatedPose = PoseIncrement<double>::convertToMatrix(poseIncrement) * estimatedPose;
            poseIncrement.setZero();

            std::cout << "Optimization iteration done." << std::endl;
        }

        m_timeMeasure->convergenceTime += double(clock() - start) / CLOCKS_PER_SEC;

        // Store result
        initialPose = estimatedPose;
    }


private:
    void configureSolver(ceres::Solver::Options& options) {
        // Ceres options.
        options.trust_region_strategy_type = ceres::LEVENBERG_MARQUARDT;
        options.use_nonmonotonic_steps = false;
        options.linear_solver_type = ceres::DENSE_QR;
        options.minimizer_progress_to_stdout = 1;
        options.max_num_iterations = 10;
        options.num_threads = 8;
    }

    void prepareConstraintsPointICP(const std::vector<Vector3f>& sourcePoints, const std::vector<Vector3f>& targetPoints, const std::vector<Vector3f>& targetNormals, const std::vector<Match> matches, const PoseIncrement<double>& poseIncrement, ceres::Problem& problem) const {
        const unsigned nPoints = sourcePoints.size();

        for (unsigned i = 0; i < nPoints; ++i) {
            const auto match = matches[i];
            if (match.idx >= 0) {
                const auto& sourcePoint = sourcePoints[i];
                const auto& targetPoint = targetPoints[match.idx];

                if (!sourcePoint.allFinite() || !targetPoint.allFinite())
                    continue;

                // TODO: Create a new point-to-point cost function and add it as constraint (i.e. residual block) 
                // to the Ceres problem.

                problem.AddResidualBlock(
                    new ceres::AutoDiffCostFunction<PointToPointConstraint, 3, 6>(
                        new PointToPointConstraint(sourcePoint, targetPoint, match.weight)
                    ),
                    nullptr, poseIncrement.getData()
                );
            }
        }
    }

    void prepareConstraintsPlaneICP(const std::vector<Vector3f>& sourcePoints, const std::vector<Vector3f>& targetPoints, const std::vector<Vector3f>& targetNormals, const std::vector<Match> matches, const PoseIncrement<double>& poseIncrement, ceres::Problem& problem) const {
        const unsigned nPoints = sourcePoints.size();

        for (unsigned i = 0; i < nPoints; ++i) {
            const auto match = matches[i];
            if (match.idx >= 0) {
                const auto& sourcePoint = sourcePoints[i];
                const auto& targetPoint = targetPoints[match.idx];
                
                if (!sourcePoint.allFinite() || !targetPoint.allFinite())
                    continue;

                // TODO: Create a new point-to-point cost function and add it as constraint (i.e. residual block) 
                // to the Ceres problem.
                problem.AddResidualBlock(
                    new ceres::AutoDiffCostFunction<PointToPointConstraint, 3, 6>(
                        new PointToPointConstraint(sourcePoint, targetPoint, match.weight)
                    ),
                    nullptr, poseIncrement.getData()
                );

                const auto& targetNormal = targetNormals[match.idx];

                if (!targetNormal.allFinite())
                    continue;

                // TODO: Create a new point-to-plane cost function and add it as constraint (i.e. residual block) 
                // to the Ceres problem.
                problem.AddResidualBlock(
                    new ceres::AutoDiffCostFunction<PointToPlaneConstraint, 1, 6>(
                        new PointToPlaneConstraint(sourcePoint, targetPoint, targetNormal, match.weight)
                    ),
                    nullptr, poseIncrement.getData()
                );

            }
        }
    }

    void prepareConstraintsColorICP(const std::vector<Vector3f>& sourcePoints, const std::vector<Vector3f>& targetPoints, const std::vector<Vector3f>& targetNormals, const std::vector<Match> matches, const PoseIncrement<double>& poseIncrement, ceres::Problem& problem) const {
        const unsigned nPoints = sourcePoints.size();
        /*
        for (unsigned i = 0; i < nPoints; ++i) {
            const auto match = matches[i];
            if (match.idx >= 0) {
                const auto& sourcePoint = sourcePoints[i];
                const auto& targetPoint = targetPoints[match.idx];

                if (!sourcePoint.allFinite() || !targetPoint.allFinite())
                    continue;

                // TODO: Create a new point-to-point cost function and add it as constraint (i.e. residual block) 
                // to the Ceres problem.

                const auto& targetNormal = targetNormals[match.idx];

                if (!targetNormal.allFinite())
                    continue;

                // TODO: Create a new point-to-plane cost function and add it as constraint (i.e. residual block) 
                // to the Ceres problem.
                problem.AddResidualBlock(
                    new ceres::AutoDiffCostFunction<PointToPlaneConstraint, 1, 6>(
                        new PointToPlaneConstraint(sourcePoint, targetPoint, targetNormal, match.weight)
                    ),
                    nullptr, poseIncrement.getData()
                );

            }
        }
        */
    }

    void prepareConstraintsSymmetricICP(const std::vector<Vector3f>& sourcePoints, const std::vector<Vector3f>& targetPoints, const std::vector<Vector3f>& sourceNormals, const std::vector<Vector3f>& targetNormals, const std::vector<Match> matches, const PoseIncrement<double>& poseIncrement, ceres::Problem& problem) const {
        const unsigned nPoints = sourcePoints.size();
        std::cout << "Symmetric ICP Non-linear" << std::endl;
        
        for (unsigned i = 0; i < nPoints; ++i) {
            const auto match = matches[i];

            const auto& sourcePoint = sourcePoints[i];
            const auto& targetPoint = targetPoints[i];
            
            if (!sourcePoint.allFinite() || !targetPoint.allFinite())
                continue;
            
            const auto& sourceNormal = sourceNormals[i];
            const auto& targetNormal = targetNormals[i];
            
            if (!targetNormal.allFinite() || !sourceNormal.allFinite())
                continue;
            
            problem.AddResidualBlock(
                new ceres::AutoDiffCostFunction<SymmetricConstraint, 1, 6>(
                    new SymmetricConstraint(sourcePoint, targetPoint, sourceNormal, targetNormal)
                    ),
                nullptr, poseIncrement.getData()
            );
        }
        
    }

};


/**
 * ICP optimizer - using linear least-squares for optimization.
 */
class LinearICPOptimizer : public ICPOptimizer {
public:
    LinearICPOptimizer() {}

    virtual void estimatePose(const PointCloud& source, const PointCloud& target, Matrix4f& initialPose) override {
        
        clock_t start = clock();
        // 1. Selection step //
        // Initialize selection step //
        auto sourceSelection = PointSelection(source, selectionMethod, proba);

        // Initialize weightingStep step //
        auto weightingStep = WeightingMethod(this->weightingMethod, this->maxDistance);
        
        // Change PointCloud source to PointSelection source
        
        // Build the index of the FLANN tree (for fast nearest neighbor lookup).
        m_nearestNeighborSearch->buildIndex(target.getPoints());

        // The initial estimate can be given as an argument.
        Matrix4f estimatedPose = initialPose;

        for (int i = 0; i < m_nIterations; ++i) {
            // Compute the matches.
            std::cout << "Matching points ..." << std::endl;
            clock_t begin = clock();

            // 1. Selection step //
            // Change source to sourceSelection to do selection.
            if (selectionMethod == RANDOM_SAMPLING) // Resample each iteration
                sourceSelection.resample();
            
            auto transformedPoints = transformPoints(sourceSelection.getPoints(), estimatedPose);
            auto transformedNormals = transformNormals(sourceSelection.getNormals(), estimatedPose);
            std::cout << "Number of source points to match = " << transformedPoints.size() << std::endl;

            start = clock();
            //2. Matching step //
            auto matches = m_nearestNeighborSearch->queryMatches(transformedPoints);
            m_timeMeasure->matchingTime += double(clock() - start) / CLOCKS_PER_SEC;

            start = clock();
            // 3. Weighting step // 
            std::vector<Vector3uc>  transformedColors; // Dummy - empty 
            std::vector<Vector3uc>  targetColors; // Dummy - empty 
            
            weightingStep.applyWeights(transformedPoints, target.getPoints(), transformedNormals, target.getNormals(), 
                                       transformedColors, targetColors, matches);

            m_timeMeasure->weighingTime += double(clock() - start) / CLOCKS_PER_SEC;
            start = clock();
            // 4. Rejection step //
            if (rejectionMethod == 1)
                pruneCorrespondences(transformedNormals, target.getNormals(), matches);
            m_timeMeasure->rejectionTime += double(clock() - start) / CLOCKS_PER_SEC;

            clock_t end = clock();
            double elapsedSecs = double(end - begin) / CLOCKS_PER_SEC;
            std::cout << "Completed in " << elapsedSecs << " seconds." << std::endl;
            //TODO : Check if this measurement point is correct
            m_timeMeasure->convergenceTime += double(end - begin) / CLOCKS_PER_SEC;

            std::vector<Vector3f> sourcePoints;
            std::vector<Vector3f> targetPoints;
            std::vector<Vector3f> sourceNormals;
            std::vector<Vector3f> targetNormals;

            // Add all matches to the sourcePoints and targetPoints vector,
            // so that the sourcePoints[i] matches targetPoints[i]. For every source point,
            // the matches vector holds the index of the matching target point.
            for (int j = 0; j < transformedPoints.size(); j++) {
                const auto& match = matches[j];
                if (match.idx >= 0) {
                    sourcePoints.push_back(transformedPoints[j]);
                    targetPoints.push_back(target.getPoints()[match.idx]);
                    sourceNormals.push_back(transformedNormals[j]);
                    targetNormals.push_back(target.getNormals()[match.idx]);
                }
            }

            // Estimate the new pose
            if (metric == 1) {
                estimatedPose = estimatePosePointToPlane(sourcePoints, targetPoints, targetNormals) * estimatedPose;
            }
            else if(metric == 0) {
                estimatedPose = estimatePosePointToPoint(sourcePoints, targetPoints) * estimatedPose;
            }
            else if(metric == 2) {
                estimatedPose = estimatePoseSymmetricICP(sourcePoints, targetPoints, sourceNormals, targetNormals) * estimatedPose;
            }

            std::cout << "Optimization iteration done." << std::endl;
        }

        // Store result
        initialPose = estimatedPose;
    }

private:
    Matrix4f estimatePosePointToPoint(const std::vector<Vector3f>& sourcePoints, const std::vector<Vector3f>& targetPoints) {
        ProcrustesAligner procrustAligner;
        Matrix4f estimatedPose = procrustAligner.estimatePose(sourcePoints, targetPoints);

        return estimatedPose;
    }

    Matrix4f estimatePosePointToPlane(const std::vector<Vector3f>& sourcePoints, const std::vector<Vector3f>& targetPoints, const std::vector<Vector3f>& targetNormals) {
        const unsigned nPoints = sourcePoints.size();

        // Build the system
        MatrixXf A = MatrixXf::Zero(4 * nPoints, 6);
        VectorXf b = VectorXf::Zero(4 * nPoints);

        for (unsigned i = 0; i < nPoints; i++) {
            const auto& s = sourcePoints[i];
            const auto& d = targetPoints[i];
            const auto& n = targetNormals[i];

            // TODO: Add the point-to-plane constraints to the system

            /* Use advance initialization to fill rows        */ 
            /* Use temporary eigen row vector                 */
            RowVectorXf planeConstraintRow(6);

            /* Derived from the paper - linear point-to-plane */
            planeConstraintRow << n[2]*s[1] - n[1]*s[2],
                                  n[0]*s[2] - n[2]*s[0],
                                  n[1]*s[0] - n[0]*s[1],
                                  n[0],
                                  n[1],
                                  n[2];
            
            /* Fix system */
            A.row(4*i) = planeConstraintRow;

            b(4*i) = n[0]*d[0] + n[1]*d[1] + n[2]*d[2] 
                     -
                     (n[0]*s[0] + n[1]*s[1] + n[2]*s[2]);

            // TODO: Add the point-to-point constraints to the system
            /*  Ms = d -> find unkowns and free vars like in */
            /*  in the paper expansion                       */
            /*  So, add three rows. 1 per coordianate        */

            /* Second row */
            RowVectorXf pointConstraintRow(6);
            pointConstraintRow << 0, s[2], -s[1], 1.0, 0.0, 0.0; // a, b, g, tx, ty, tz
            
            A.row(4*i + 1) = pointConstraintRow;
            b(4*i + 1) = d[0] - s[0];

            /* Third row */
            pointConstraintRow << -s[2], 0, s[0], 0, 1.0, 0.0;
            
            A.row(4*i + 2) = pointConstraintRow;
            b(4*i + 2) = d[1] - s[1];

            /* Fourth row */
            pointConstraintRow << s[1], -s[0], 0.0, 0.0, 0.0, 1.0;
            
            A.row(4*i + 3) = pointConstraintRow;
            b(4*i + 3) = d[2] - s[2];
            
            //TODO: Optionally, apply a higher weight to point-to-plane correspondences
            float LAMBDA_POINT = 1.0f;
            float LAMBDA_PLANE = 1.0f;
            
            A.row(4*i) *= LAMBDA_PLANE;
            b(4*i) *= LAMBDA_PLANE;
        
            A.row(4*i + 1) *= LAMBDA_POINT;
            b(4*i + 1) *= LAMBDA_POINT;
            
            A.row(4*i + 2) *= LAMBDA_POINT;
            b(4*i + 2) *= LAMBDA_POINT;

            A.row(4*i + 3) *= LAMBDA_POINT;
            b(4*i + 3) *= LAMBDA_POINT;
        }

        // TODO: Solve the system
        VectorXf x(6);
     
        char linearSolver = 1;
        if(linearSolver == 1){ 
            JacobiSVD<MatrixXf> svd(A, ComputeThinU | ComputeThinV);
            x = svd.solve(b);
        }
        if(linearSolver == 2){
            x = A.bdcSvd(ComputeThinU | ComputeThinV).solve(b); 
        }
        if(linearSolver == 3){
            CompleteOrthogonalDecomposition<MatrixXf> cod(A);
            x = cod.solve(b);
        }

        float alpha = x(0), beta = x(1), gamma = x(2);

        // Build the pose matrix
        Matrix3f rotation = AngleAxisf(alpha, Vector3f::UnitX()).toRotationMatrix() *
            AngleAxisf(beta, Vector3f::UnitY()).toRotationMatrix() *
            AngleAxisf(gamma, Vector3f::UnitZ()).toRotationMatrix();

        Vector3f translation = x.tail(3);

        // TODO: Build the pose matrix using the rotation and translation matrices
        Matrix4f estimatedPose = Matrix4f::Identity();
        estimatedPose.block(0, 0, 3, 3) = rotation;
        estimatedPose.block(0, 3, 3, 1) = translation;
    
        return estimatedPose;
    }

    Matrix4f estimatePoseColorICP(const std::vector<Vector3f>& sourcePoints, const std::vector<Vector3f>& targetPoints, const std::vector<Vector3f>& targetNormals) {
        Matrix4f estimatedPose = Matrix4f::Identity();
    
        return estimatedPose;
    }

    Matrix4f estimatePoseSymmetricICP(const std::vector<Vector3f>& sourcePoints, const std::vector<Vector3f>& targetPoints, 
            const std::vector<Vector3f>& sourceNormals, const std::vector<Vector3f>& targetNormals) {
        const unsigned nPoints = sourcePoints.size();

        // Build the system
        MatrixXf A = MatrixXf::Zero(nPoints, 6);
        VectorXf b = VectorXf::Zero(nPoints);

        // Normalize source and target points to center (0,0,0)
        // Todo Compute mean
        Vector3f meanSource = computeMean(sourcePoints);
        Vector3f meanTarget = computeMean(targetPoints);

        for (unsigned i = 0; i < nPoints; i++) {
            const auto& s = sourcePoints[i];
            const auto& d = targetPoints[i];
            const auto& n = targetNormals[i];

            // FIXME Verify this
            Vector3f s_normalized = s - meanSource;
            Vector3f d_normalized = d - meanTarget;

            Vector3f normal_sum = targetNormals[i] + sourceNormals[i];
            // b
            b(i) = (d_normalized - s_normalized).dot(normal_sum);

            // Add the Symmetric constraints to the system
            A.row(i).segment(0, 3) = (s_normalized + d_normalized).cross(normal_sum);
            A.row(i).segment(3, 3) = normal_sum;
        }

        // Solve the system
        // Option 1: Using LU solver
        VectorXf x(6);
        MatrixXf m_systemMatrix = A.transpose() * A;
		VectorXf m_rhs = A.transpose() * b;

		// Optionally: regularizer -> smoother surface
		// pushes the coefficients to zero
		float lambda = 0.0001;
		m_systemMatrix.diagonal() += lambda * lambda * VectorXf::Ones(6);

        FullPivLU<Matrix<float, Dynamic, Dynamic>> LU(m_systemMatrix);
	    // VectorXf m_coefficents;
		x = LU.solve(m_rhs);

        // Build the pose matrix using the rotation and translation matrices
        // Using symmtric formula
        // a_tilde = a * tan(theta) (||a|| = 1) => ||a_tilde|| = tan(theta)
        // a = a_tilde / ||a_tilde||
        // t = t_tilde * cos(theta)
        // theta < pi (180)
        Vector3f a_tilde = x.head(3);
        Vector3f t_tilde = x.tail(3);
        float tan_theta = a_tilde.norm(); // Assure a_tilde > 0
        Vector3f a = a_tilde / tan_theta;
        std::cout << "a length " << a.norm() <<  "tan_theta" << tan_theta << "\n";

        // TODO compute angle theta; or its cos sin from a_tilde
        // Sin, cos is positive or negative
        float sin_theta = tan_theta / std::sqrt(1.0 + tan_theta * tan_theta);
        float cos_theta = sin_theta / tan_theta; 
        std::cout << "Cos theta: " << cos_theta << " - Sin theta: " << sin_theta << "\n";
        Vector3f t = t_tilde * cos_theta; // Look good

        // TODO Fix this
        Matrix4f rodriguesMatrix =  Matrix4f::Identity();
        rodriguesMatrix.block(0, 0, 3, 3) = getRodriguesMatrix(a, sin_theta, cos_theta);

        Matrix4f estimatedPose = Matrix4f::Identity();
        // TODO Verify
        estimatedPose = gettranslationMatrix(meanTarget) * rodriguesMatrix * gettranslationMatrix(t) 
                * rodriguesMatrix * gettranslationMatrix(-meanSource);
    
        return estimatedPose;
    }
};<|MERGE_RESOLUTION|>--- conflicted
+++ resolved
@@ -188,7 +188,6 @@
             double elapsedSecs = double(end - begin) / CLOCKS_PER_SEC;
             std::cout << "Completed in " << elapsedSecs << " seconds." << std::endl;
 
-<<<<<<< HEAD
 
             std::vector<Vector3f> sourcePoints;
             std::vector<Vector3f> targetPoints;
@@ -209,9 +208,8 @@
                     targetNormals.push_back(target.getNormals()[match.idx]);
                 }
             }
-=======
+
             step_start = clock();
->>>>>>> 88e4883c
 
             // Prepare point-to-point and point-to-plane constraints.
             ceres::Problem problem;
