#pragma once

// The Google logging library (GLOG), used in Ceres, has a conflict with Windows defined constants. This definitions prevents GLOG to use the same constants
#define GLOG_NO_ABBREVIATED_SEVERITIES

#include <ceres/ceres.h>
#include <ceres/rotation.h>
#include <flann/flann.hpp>

#include "SimpleMesh.h"
#include "NearestNeighbor.h"
#include "PointCloud.h"
#include "ProcrustesAligner.h"
#include "utils.h"
#include "constraints.h"
#include "selection.h"
#include "TimeMeasure.h"
#include "weighting.h"

/**
 * ICP optimizer - Abstract Base Class
 */
class ICPOptimizer {
public:
    ICPOptimizer() :
        metric{ 0 }, selectionMethod{0}, rejectionMethod{1}, weightingMethod{0},
        m_nIterations{ 20 }, matchingMethod{0}, maxDistance{0.0003f}{ 
   
        if(matchingMethod == 0) 
            m_nearestNeighborSearch = std::make_unique<NearestNeighborSearchFlann>();
        else
            m_nearestNeighborSearch = std::make_unique<NearestNeighborSearchProjective>();
    }

    void setMatchingMaxDistance(float maxDistance) {
        m_nearestNeighborSearch->setMatchingMaxDistance(maxDistance);
        this->maxDistance = maxDistance;
    }

    void setMetric(unsigned int metric) {
        this->metric = metric;
    }

    void setSelectionMethod(unsigned int selectionMethod, double proba=1.0) {
        this->selectionMethod = selectionMethod;
        this->proba = proba;
    }

    void setRejectionMethod(unsigned int rejectionMethod) {
        this->rejectionMethod = rejectionMethod;
    }

    void setWeightingMethod(unsigned int weightingMethod) {
        this->weightingMethod = weightingMethod;
    }

    void setMatchingMethod(unsigned int matchingMethod) {
        this->matchingMethod = matchingMethod;
    }

    void setNbOfIterations(unsigned nIterations) {
        m_nIterations = nIterations;
    }

    void setTimeMeasure(TimeMeasure& timeMeasure) {
        timeMeasure.nIterations = &m_nIterations;
        m_timeMeasure = &timeMeasure;
    }


    virtual void estimatePose(const PointCloud& source, const PointCloud& target, Matrix4f& initialPose) = 0;

protected:
    unsigned int metric;
    unsigned int selectionMethod;
    double proba;
    unsigned int rejectionMethod;
    unsigned int weightingMethod;
    unsigned int matchingMethod;
    unsigned m_nIterations;
    TimeMeasure* m_timeMeasure;
    float maxDistance; // Sqaure distance
    std::unique_ptr<NearestNeighborSearch> m_nearestNeighborSearch;

    void pruneCorrespondences(const std::vector<Vector3f>& sourceNormals, const std::vector<Vector3f>& targetNormals, std::vector<Match>& matches) {
        const unsigned nPoints = sourceNormals.size();

        /*  Rads to radians - 60 deg threshold */
        double threshold = 60 * EIGEN_PI / 180.0;

        for (unsigned i = 0; i < nPoints; i++) {
            Match& match = matches[i];
            if (match.idx >= 0) {
                const auto& sourceNormal = sourceNormals[i];
                const auto& targetNormal = targetNormals[match.idx];

                // TODO: Invalidate the match (set it to -1) if the angle between the normals is greater than 60
                if(acos(sourceNormal.dot(targetNormal) / (sourceNormal.norm() * targetNormal.norm())) > threshold)
                   match.idx = -1; 
            }
        }
    }
<<<<<<< HEAD

    void applyWeights(const PointCloud& source, const PointCloud& target, std::vector<Match> &matches){

        // Constant //
        if(weightingMethod == 0)
            return;
        else if(weightingMethod == 1)
            buildWeightsBasedOnDistances(source, target, matches);
        else if(weightingMethod == 2)
            buildWeightsBasedOnNormals(source, target, matches);
        else if(weightingMethod == 3)
            buildWeightsBasedOnColors(source, target, matches);
    }

    void buildWeightsBasedOnDistances(const PointCloud& source, const PointCloud& target, std::vector<Match> &matches){
        return;
    }

    void buildWeightsBasedOnNormals(const PointCloud& source, const PointCloud& target, std::vector<Match> &matches){
        std::vector<Vector3f> n1 = source.getNormals();
        std::vector<Vector3f> n2 = target.getNormals();

        for (size_t i = 0; i < n1.size(); i++) {
            matches[i].weight = n1[i].dot(n2[i]);
        }

        return;
    }

    void buildWeightsBasedOnColors(const PointCloud& source, const PointCloud& target, std::vector<Match> &matches){
        return;
    }

=======
>>>>>>> 2246853e
};


/**
 * ICP optimizer - using Ceres for optimization.
 */
class CeresICPOptimizer : public ICPOptimizer {
public:
    CeresICPOptimizer() {}

    virtual void estimatePose(const PointCloud& source, const PointCloud& target, Matrix4f& initialPose) override {
        clock_t step_start, step_end, start, begin, end, tot_time;

        start = clock();

        step_start = clock();
        // 1. Selection step //
        // Initialize selection step //
        auto sourceSelection = PointSelection(source, selectionMethod, proba);
        m_timeMeasure->selectionTime += double(clock() - step_start) / CLOCKS_PER_SEC;


        // Initialize weighting step //
        auto weightingStep = WeightingMethod(this->weightingMethod, this->maxDistance);

        // Initialize matching step // 

        // Build the index of the FLANN tree (for fast nearest neighbor lookup).
        m_nearestNeighborSearch->buildIndex(target.getPoints());

        // The initial estimate can be given as an argument.
        Matrix4f estimatedPose = initialPose;

        // We optimize on the transformation in SE3 notation: 3 parameters for the axis-angle vector of the rotation (its length presents
        // the rotation angle) and 3 parameters for the translation vector. 
        double incrementArray[6];
        auto poseIncrement = PoseIncrement<double>(incrementArray);
        poseIncrement.setZero();

        for (int i = 0; i < m_nIterations; ++i) {

            // Compute the matches.
            std::cout << "Matching points ..." << std::endl;
            begin = clock();

            // 1. Selection Step // 
            // Change source to sourceSelection to do selection.
            if (selectionMethod == RANDOM_SAMPLING) // Resample each iteration
                sourceSelection.resample();
            
            auto transformedPoints = transformPoints(sourceSelection.getPoints(), estimatedPose);
            auto transformedNormals = transformNormals(sourceSelection.getNormals(), estimatedPose);
            std::cout << "Number of source points to match = " << transformedPoints.size() << std::endl;

            step_start = clock();
            //2. Matching step //
            auto matches = m_nearestNeighborSearch->queryMatches(transformedPoints);
            m_timeMeasure->matchingTime += double(clock() - step_start) / CLOCKS_PER_SEC;
          
            step_start = clock();
            // 3. Weighting step // 
            std::vector<Vector3uc>  transformedColors; // Dummy - empty 
            std::vector<Vector3uc>  targetColors; // Dummy - empty 
            
            weightingStep.applyWeights(transformedPoints, target.getPoints(), transformedNormals, target.getNormals(), 
                                       transformedColors, targetColors, matches);

            m_timeMeasure->weighingTime += double(clock() - step_start) / CLOCKS_PER_SEC;
            step_start = clock();
            // 4. Rejection step //
            if (rejectionMethod == 1)
                pruneCorrespondences(transformedNormals, target.getNormals(), matches);
            m_timeMeasure->rejectionTime += double(clock() - step_start) / CLOCKS_PER_SEC;

            // TODO : What to do with this part?
            end = clock();
            double elapsedSecs = double(end - begin) / CLOCKS_PER_SEC;
            std::cout << "Completed in " << elapsedSecs << " seconds." << std::endl;

            step_start = clock();

            // Prepare point-to-point and point-to-plane constraints.
            ceres::Problem problem;
            if(metric == 0)
                prepareConstraintsPointICP(transformedPoints, target.getPoints(), target.getNormals(), matches, poseIncrement, problem);
            else if(metric == 1)
                prepareConstraintsPlaneICP(transformedPoints, target.getPoints(), target.getNormals(), matches, poseIncrement, problem);

            // Configure options for the solver.
            ceres::Solver::Options options;
            configureSolver(options);

            // Run the solver (for one iteration).
            ceres::Solver::Summary summary;
            ceres::Solve(options, &problem, &summary);
            std::cout << summary.BriefReport() << std::endl;
            //std::cout << summary.FullReport() << std::endl;

            m_timeMeasure->solverTime += double(clock() - step_start) / CLOCKS_PER_SEC;

            // Update the current pose estimate (we always update the pose from the left, using left-increment notation).
            Matrix4f matrix = PoseIncrement<double>::convertToMatrix(poseIncrement);
            estimatedPose = PoseIncrement<double>::convertToMatrix(poseIncrement) * estimatedPose;
            poseIncrement.setZero();

            std::cout << "Optimization iteration done." << std::endl;
        }

        m_timeMeasure->convergenceTime += double(clock() - start) / CLOCKS_PER_SEC;

        // Store result
        initialPose = estimatedPose;
    }


private:
    void configureSolver(ceres::Solver::Options& options) {
        // Ceres options.
        options.trust_region_strategy_type = ceres::LEVENBERG_MARQUARDT;
        options.use_nonmonotonic_steps = false;
        options.linear_solver_type = ceres::DENSE_QR;
        options.minimizer_progress_to_stdout = 1;
        options.max_num_iterations = 10;
        options.num_threads = 8;
    }

    void prepareConstraintsPointICP(const std::vector<Vector3f>& sourcePoints, const std::vector<Vector3f>& targetPoints, const std::vector<Vector3f>& targetNormals, const std::vector<Match> matches, const PoseIncrement<double>& poseIncrement, ceres::Problem& problem) const {
        const unsigned nPoints = sourcePoints.size();

        for (unsigned i = 0; i < nPoints; ++i) {
            const auto match = matches[i];
            if (match.idx >= 0) {
                const auto& sourcePoint = sourcePoints[i];
                const auto& targetPoint = targetPoints[match.idx];

                if (!sourcePoint.allFinite() || !targetPoint.allFinite())
                    continue;

                // TODO: Create a new point-to-point cost function and add it as constraint (i.e. residual block) 
                // to the Ceres problem.

                problem.AddResidualBlock(
                    new ceres::AutoDiffCostFunction<PointToPointConstraint, 3, 6>(
                        new PointToPointConstraint(sourcePoint, targetPoint, match.weight)
                    ),
                    nullptr, poseIncrement.getData()
                );
            }
        }
    }

    void prepareConstraintsPlaneICP(const std::vector<Vector3f>& sourcePoints, const std::vector<Vector3f>& targetPoints, const std::vector<Vector3f>& targetNormals, const std::vector<Match> matches, const PoseIncrement<double>& poseIncrement, ceres::Problem& problem) const {
        const unsigned nPoints = sourcePoints.size();

        for (unsigned i = 0; i < nPoints; ++i) {
            const auto match = matches[i];
            if (match.idx >= 0) {
                const auto& sourcePoint = sourcePoints[i];
                const auto& targetPoint = targetPoints[match.idx];
                
                if (!sourcePoint.allFinite() || !targetPoint.allFinite())
                    continue;

                // TODO: Create a new point-to-point cost function and add it as constraint (i.e. residual block) 
                // to the Ceres problem.

                const auto& targetNormal = targetNormals[match.idx];

                if (!targetNormal.allFinite())
                    continue;

                // TODO: Create a new point-to-plane cost function and add it as constraint (i.e. residual block) 
                // to the Ceres problem.
                problem.AddResidualBlock(
                    new ceres::AutoDiffCostFunction<PointToPlaneConstraint, 1, 6>(
                        new PointToPlaneConstraint(sourcePoint, targetPoint, targetNormal, match.weight)
                    ),
                    nullptr, poseIncrement.getData()
                );

            }
        }
    }

    void prepareConstraintsColorICP(const std::vector<Vector3f>& sourcePoints, const std::vector<Vector3f>& targetPoints, const std::vector<Vector3f>& targetNormals, const std::vector<Match> matches, const PoseIncrement<double>& poseIncrement, ceres::Problem& problem) const {
        const unsigned nPoints = sourcePoints.size();
        /*
        for (unsigned i = 0; i < nPoints; ++i) {
            const auto match = matches[i];
            if (match.idx >= 0) {
                const auto& sourcePoint = sourcePoints[i];
                const auto& targetPoint = targetPoints[match.idx];

                if (!sourcePoint.allFinite() || !targetPoint.allFinite())
                    continue;

                // TODO: Create a new point-to-point cost function and add it as constraint (i.e. residual block) 
                // to the Ceres problem.

                const auto& targetNormal = targetNormals[match.idx];

                if (!targetNormal.allFinite())
                    continue;

                // TODO: Create a new point-to-plane cost function and add it as constraint (i.e. residual block) 
                // to the Ceres problem.
                problem.AddResidualBlock(
                    new ceres::AutoDiffCostFunction<PointToPlaneConstraint, 1, 6>(
                        new PointToPlaneConstraint(sourcePoint, targetPoint, targetNormal, match.weight)
                    ),
                    nullptr, poseIncrement.getData()
                );

            }
        }
        */
    }

    void prepareConstraintsSymmetricICP(const std::vector<Vector3f>& sourcePoints, const std::vector<Vector3f>& targetPoints, const std::vector<Vector3f>& targetNormals, const std::vector<Match> matches, const PoseIncrement<double>& poseIncrement, ceres::Problem& problem) const {
        const unsigned nPoints = sourcePoints.size();
        /*
        for (unsigned i = 0; i < nPoints; ++i) {
            const auto match = matches[i];
            if (match.idx >= 0) {
                const auto& sourcePoint = sourcePoints[i];
                const auto& targetPoint = targetPoints[match.idx];

                if (!sourcePoint.allFinite() || !targetPoint.allFinite())
                    continue;

                // TODO: Create a new point-to-point cost function and add it as constraint (i.e. residual block) 
                // to the Ceres problem.

                const auto& targetNormal = targetNormals[match.idx];

                if (!targetNormal.allFinite())
                    continue;

                // TODO: Create a new point-to-plane cost function and add it as constraint (i.e. residual block) 
                // to the Ceres problem.
                problem.AddResidualBlock(
                    new ceres::AutoDiffCostFunction<PointToPlaneConstraint, 1, 6>(
                        new PointToPlaneConstraint(sourcePoint, targetPoint, targetNormal, match.weight)
                    ),
                    nullptr, poseIncrement.getData()
                );

            }
        }
        */
    }

};


/**
 * ICP optimizer - using linear least-squares for optimization.
 */
class LinearICPOptimizer : public ICPOptimizer {
public:
    LinearICPOptimizer() {}

    virtual void estimatePose(const PointCloud& source, const PointCloud& target, Matrix4f& initialPose) override {
        
        clock_t start = clock();
        // 1. Selection step //
        // Initialize selection step //
        auto sourceSelection = PointSelection(source, selectionMethod, proba);

        // Initialize weightingStep step //
        auto weightingStep = WeightingMethod(this->weightingMethod, this->maxDistance);
        
        // Change PointCloud source to PointSelection source
        
        // Build the index of the FLANN tree (for fast nearest neighbor lookup).
        m_nearestNeighborSearch->buildIndex(target.getPoints());

        // The initial estimate can be given as an argument.
        Matrix4f estimatedPose = initialPose;

        for (int i = 0; i < m_nIterations; ++i) {
            // Compute the matches.
            std::cout << "Matching points ..." << std::endl;
            clock_t begin = clock();

            // 1. Selection step //
            // Change source to sourceSelection to do selection.
            if (selectionMethod == RANDOM_SAMPLING) // Resample each iteration
                sourceSelection.resample();
            
            auto transformedPoints = transformPoints(sourceSelection.getPoints(), estimatedPose);
            auto transformedNormals = transformNormals(sourceSelection.getNormals(), estimatedPose);
            std::cout << "Number of source points to match = " << transformedPoints.size() << std::endl;

            start = clock();
            //2. Matching step //
            auto matches = m_nearestNeighborSearch->queryMatches(transformedPoints);
            m_timeMeasure->matchingTime += double(clock() - start) / CLOCKS_PER_SEC;

            start = clock();
            // 3. Weighting step // 
            std::vector<Vector3uc>  transformedColors; // Dummy - empty 
            std::vector<Vector3uc>  targetColors; // Dummy - empty 
            
            weightingStep.applyWeights(transformedPoints, target.getPoints(), transformedNormals, target.getNormals(), 
                                       transformedColors, targetColors, matches);

            m_timeMeasure->weighingTime += double(clock() - start) / CLOCKS_PER_SEC;
            start = clock();
            // 4. Rejection step //
            if (rejectionMethod == 1)
                pruneCorrespondences(transformedNormals, target.getNormals(), matches);
            m_timeMeasure->rejectionTime += double(clock() - start) / CLOCKS_PER_SEC;

            clock_t end = clock();
            double elapsedSecs = double(end - begin) / CLOCKS_PER_SEC;
            std::cout << "Completed in " << elapsedSecs << " seconds." << std::endl;
            //TODO : Check if this measurement point is correct
            m_timeMeasure->convergenceTime += double(end - begin) / CLOCKS_PER_SEC;

            std::vector<Vector3f> sourcePoints;
            std::vector<Vector3f> targetPoints;

            // Add all matches to the sourcePoints and targetPoints vector,
            // so that the sourcePoints[i] matches targetPoints[i]. For every source point,
            // the matches vector holds the index of the matching target point.
            for (int j = 0; j < transformedPoints.size(); j++) {
                const auto& match = matches[j];
                if (match.idx >= 0) {
                    sourcePoints.push_back(transformedPoints[j]);
                    targetPoints.push_back(target.getPoints()[match.idx]);
                }
            }

            // Estimate the new pose
            if (metric == 1) {
                estimatedPose = estimatePosePointToPlane(sourcePoints, targetPoints, target.getNormals()) * estimatedPose;
            }
            else if(metric == 0) {
                estimatedPose = estimatePosePointToPoint(sourcePoints, targetPoints) * estimatedPose;
            }

            std::cout << "Optimization iteration done." << std::endl;
        }

        // Store result
        initialPose = estimatedPose;
    }

private:
    Matrix4f estimatePosePointToPoint(const std::vector<Vector3f>& sourcePoints, const std::vector<Vector3f>& targetPoints) {
        ProcrustesAligner procrustAligner;
        Matrix4f estimatedPose = procrustAligner.estimatePose(sourcePoints, targetPoints);

        return estimatedPose;
    }

    Matrix4f estimatePosePointToPlane(const std::vector<Vector3f>& sourcePoints, const std::vector<Vector3f>& targetPoints, const std::vector<Vector3f>& targetNormals) {
        const unsigned nPoints = sourcePoints.size();

        // Build the system
        MatrixXf A = MatrixXf::Zero(4 * nPoints, 6);
        VectorXf b = VectorXf::Zero(4 * nPoints);

        for (unsigned i = 0; i < nPoints; i++) {
            const auto& s = sourcePoints[i];
            const auto& d = targetPoints[i];
            const auto& n = targetNormals[i];

            // TODO: Add the point-to-plane constraints to the system

            /* Use advance initialization to fill rows        */ 
            /* Use temporary eigen row vector                 */
            RowVectorXf planeConstraintRow(6);

            /* Derived from the paper - linear point-to-plane */
            planeConstraintRow << n[2]*s[1] - n[1]*s[2],
                                  n[0]*s[2] - n[2]*s[0],
                                  n[1]*s[0] - n[0]*s[1],
                                  n[0],
                                  n[1],
                                  n[2];
            
            /* Fix system */
            A.row(4*i) = planeConstraintRow;

            b(4*i) = n[0]*d[0] + n[1]*d[1] + n[2]*d[2] 
                     -
                     (n[0]*s[0] + n[1]*s[1] + n[2]*s[2]);

            // TODO: Add the point-to-point constraints to the system
            /*  Ms = d -> find unkowns and free vars like in */
            /*  in the paper expansion                       */
            /*  So, add three rows. 1 per coordianate        */

            /* Second row */
            RowVectorXf pointConstraintRow(6);
            pointConstraintRow << 0, s[2], -s[1], 1.0, 0.0, 0.0; // a, b, g, tx, ty, tz
            
            A.row(4*i + 1) = pointConstraintRow;
            b(4*i + 1) = d[0] - s[0];

            /* Third row */
            pointConstraintRow << -s[2], 0, s[0], 0, 1.0, 0.0;
            
            A.row(4*i + 2) = pointConstraintRow;
            b(4*i + 2) = d[1] - s[1];

            /* Fourth row */
            pointConstraintRow << s[1], -s[0], 0.0, 0.0, 0.0, 1.0;
            
            A.row(4*i + 3) = pointConstraintRow;
            b(4*i + 3) = d[2] - s[2];
            
            //TODO: Optionally, apply a higher weight to point-to-plane correspondences
            float LAMBDA_POINT = 1.0f;
            float LAMBDA_PLANE = 1.0f;
            
            A.row(4*i) *= LAMBDA_PLANE;
            b(4*i) *= LAMBDA_PLANE;
        
            A.row(4*i + 1) *= LAMBDA_POINT;
            b(4*i + 1) *= LAMBDA_POINT;
            
            A.row(4*i + 2) *= LAMBDA_POINT;
            b(4*i + 2) *= LAMBDA_POINT;

            A.row(4*i + 3) *= LAMBDA_POINT;
            b(4*i + 3) *= LAMBDA_POINT;
        }

        // TODO: Solve the system
        VectorXf x(6);
     
        char linearSolver = 1;
        if(linearSolver == 1){ 
            JacobiSVD<MatrixXf> svd(A, ComputeThinU | ComputeThinV);
            x = svd.solve(b);
        }
        if(linearSolver == 2){
            x = A.bdcSvd(ComputeThinU | ComputeThinV).solve(b); 
        }
        if(linearSolver == 3){
            CompleteOrthogonalDecomposition<MatrixXf> cod(A);
            x = cod.solve(b);
        }

        float alpha = x(0), beta = x(1), gamma = x(2);

        // Build the pose matrix
        Matrix3f rotation = AngleAxisf(alpha, Vector3f::UnitX()).toRotationMatrix() *
            AngleAxisf(beta, Vector3f::UnitY()).toRotationMatrix() *
            AngleAxisf(gamma, Vector3f::UnitZ()).toRotationMatrix();

        Vector3f translation = x.tail(3);

        // TODO: Build the pose matrix using the rotation and translation matrices
        Matrix4f estimatedPose = Matrix4f::Identity();
        estimatedPose.block(0, 0, 3, 3) = rotation;
        estimatedPose.block(0, 3, 3, 1) = translation;
    
        return estimatedPose;
    }

    Matrix4f estimatePoseColorICP(const std::vector<Vector3f>& sourcePoints, const std::vector<Vector3f>& targetPoints, const std::vector<Vector3f>& targetNormals) {
        Matrix4f estimatedPose = Matrix4f::Identity();
    
        return estimatedPose;
    }

    Matrix4f estimatePoseSymmetricICP(const std::vector<Vector3f>& sourcePoints, const std::vector<Vector3f>& targetPoints, const std::vector<Vector3f>& targetNormals) {
        Matrix4f estimatedPose = Matrix4f::Identity();
    
        return estimatedPose;
    }
};<|MERGE_RESOLUTION|>--- conflicted
+++ resolved
@@ -100,42 +100,6 @@
             }
         }
     }
-<<<<<<< HEAD
-
-    void applyWeights(const PointCloud& source, const PointCloud& target, std::vector<Match> &matches){
-
-        // Constant //
-        if(weightingMethod == 0)
-            return;
-        else if(weightingMethod == 1)
-            buildWeightsBasedOnDistances(source, target, matches);
-        else if(weightingMethod == 2)
-            buildWeightsBasedOnNormals(source, target, matches);
-        else if(weightingMethod == 3)
-            buildWeightsBasedOnColors(source, target, matches);
-    }
-
-    void buildWeightsBasedOnDistances(const PointCloud& source, const PointCloud& target, std::vector<Match> &matches){
-        return;
-    }
-
-    void buildWeightsBasedOnNormals(const PointCloud& source, const PointCloud& target, std::vector<Match> &matches){
-        std::vector<Vector3f> n1 = source.getNormals();
-        std::vector<Vector3f> n2 = target.getNormals();
-
-        for (size_t i = 0; i < n1.size(); i++) {
-            matches[i].weight = n1[i].dot(n2[i]);
-        }
-
-        return;
-    }
-
-    void buildWeightsBasedOnColors(const PointCloud& source, const PointCloud& target, std::vector<Match> &matches){
-        return;
-    }
-
-=======
->>>>>>> 2246853e
 };
 
 
