--- conflicted
+++ resolved
@@ -20,15 +20,15 @@
 
 #define MATCHING_METHOD     0 // 1 -> projective, 0 -> knn
 #define SELECTION_METHOD    0 // 0 -> all, 1 -> random
-#define WEIGHTING_METHOD    2 // 0 -> constant, 1 -> point distances, 2 -> normals, 3 -> colors, 4-> hybrid
+#define WEIGHTING_METHOD    1 // 0 -> constant, 1 -> point distances, 2 -> normals, 3 -> colors, 4-> hybrid
 
 #define USE_LINEAR_ICP		0 // Optimization method
 
 #define USE_POINT_TO_PLANE	0 // Objectives - Set only one to true 
 #define USE_SYMMETRIC	    1
 
-#define RUN_SHAPE_ICP		0
-#define RUN_SEQUENCE_ICP	1
+#define RUN_SHAPE_ICP		1
+#define RUN_SEQUENCE_ICP	0
 #define RUN_ETH_ICP			0
 
 int alignBunnyWithICP() {
@@ -126,12 +126,9 @@
 	// Calculate time
 	timeMeasure.calculateIterationTime();
 
-<<<<<<< HEAD
 	// Print out RMSE errors of each iteration
 	convergenMearsure.outputAlignmentError();
-=======
-	std::cout << "estimatedPose:\n" << estimatedPose << std::endl;
->>>>>>> 798acdc4
+	//std::cout << "estimatedPose:\n" << estimatedPose << std::endl;
 	
 	// Visualize the resulting joined mesh. We add triangulated spheres for point matches.
 	SimpleMesh resultingMesh = SimpleMesh::joinMeshes(bunny_data_loader.getSourceMesh(), bunny_data_loader.getTargetMesh(), estimatedPose);
@@ -197,6 +194,10 @@
     if (USE_POINT_TO_PLANE) {
 		optimizer->setMetric(1);
 		optimizer->setNbOfIterations(10);
+	}
+    else if (USE_SYMMETRIC) {
+		optimizer->setMetric(2);
+		optimizer->setNbOfIterations(20);
 	}
 	else {
 		optimizer->setMetric(0);
