#include <iostream>
#include <fstream>


#include <pcl/io/pcd_io.h>
#include <pcl/point_types.h>

#include "Eigen.h"
#include "VirtualSensor.h"
#include "SimpleMesh.h"
#include "ICPOptimizer.h"
#include "PointCloud.h"
#include "BunnyDataLoader.h"
#include "ETHDataLoader.h"
#include "ConvergenceMeasure.h"
#include "selection.h"
#include "TimeMeasure.h"

#define SHOW_BUNNY_CORRESPONDENCES 1

#define MATCHING_METHOD     1 // 1 -> projective, 0 -> knn
#define SELECTION_METHOD    0 // 0 -> all, 1 -> random
#define WEIGHTING_METHOD    2 // 0 -> constant, 1 -> point distances, 2 -> normals, 3 -> colors, 4-> hybrid

#define USE_LINEAR_ICP		0 // Optimization method

#define USE_POINT_TO_PLANE	0 // Objectives - Set only one to true 
#define USE_SYMMETRIC	    1

#define RUN_SHAPE_ICP		0
#define RUN_SEQUENCE_ICP	0
#define RUN_ETH_ICP			1

int alignBunnyWithICP() {
	// Load the source and target mesh.
	BunnyDataLoader bunny_data_loader{};

	// Estimate the pose from source to target mesh with ICP optimization.
	ICPOptimizer* optimizer = nullptr;
	
    // 5. Set minimization method //
    if (USE_LINEAR_ICP) {
		optimizer = new LinearICPOptimizer();
	}
	else {
		optimizer = new CeresICPOptimizer();
	}
	

    // 6. Set objective // 
	if (USE_POINT_TO_PLANE) {
		optimizer->setMetric(1);
		optimizer->setNbOfIterations(20);
	}
	else if (USE_SYMMETRIC) {
		optimizer->setMetric(2);
		optimizer->setNbOfIterations(20);
	}
	else {
		optimizer->setMetric(0);
		optimizer->setNbOfIterations(20);
	}

    // 1. Set matching set  //
    // Always knn for bunny //
    optimizer->setMatchingMethod(0);
	optimizer->setMatchingMaxDistance(0.0003f);

    // 2. Set selection method //
    if(SELECTION_METHOD)
	    optimizer->setSelectionMethod(RANDOM_SAMPLING);
    else
	    optimizer->setSelectionMethod(SELECT_ALL);

    // 3. Set weighting method //
    if(WEIGHTING_METHOD == 1)
        optimizer->setWeightingMethod(DISTANCES_WEIGHTING);
    else if(WEIGHTING_METHOD == 2)
        optimizer->setWeightingMethod(NORMALS_WEIGHTING);
    else if(WEIGHTING_METHOD == 3)
        optimizer->setWeightingMethod(COLORS_WEIGHTING);
    else if(WEIGHTING_METHOD == 4)
        optimizer->setWeightingMethod(HYBRID_WEIGHTING);
    else
        optimizer->setWeightingMethod(CONSTANT_WEIGHTING);

	// load the sample
	Sample input = bunny_data_loader.getItem(0);
    Matrix4f estimatedPose = Matrix4f::Identity();

	// Example ground truth correspondences
	// Fill in the matched points: sourcePoints[i] is matched with targetPoints[i].
	// 215 294 -0.0512466 0.0956544 0.0436517 -0.051901 0.095458 0.043938
	// 424 258 -0.0161308 0.0873282 0.056647 -0.016683 0.087267 0.056741
	// 640 1238 0.0429302 0.045474 0.0291547 0.042297 0.045436 0.029041
	// 1023 1310 -0.00232282 0.0349611 0.0453906 -0.002826 0.034885 0.045611
	std::vector<Vector3f> gtSourcePoints;
	gtSourcePoints.push_back(input.source.getPoints()[215]); // left ear
	gtSourcePoints.push_back(input.source.getPoints()[424]); // left ear
	gtSourcePoints.push_back(input.source.getPoints()[640]); // left ear
	gtSourcePoints.push_back(input.source.getPoints()[1023]); // left ear

	std::vector<Vector3f> gtTargetPoints;
	gtTargetPoints.push_back(input.target.getPoints()[294]); // left ear
	gtTargetPoints.push_back(input.target.getPoints()[258]); // left ear
	gtTargetPoints.push_back(input.target.getPoints()[1238]); // left ear
	gtTargetPoints.push_back(input.target.getPoints()[1310]); // left ear

	// Create a Convergence Measure
	auto convergenMearsure = ConvergenceMeasure(gtSourcePoints, gtTargetPoints);

	// Create a Time Profiler
	auto timeMeasure = TimeMeasure();
	optimizer->setTimeMeasure(timeMeasure);
	
	// Estimate pose
	std::cout << "num points source:" << input.source.getPoints().size() << std::endl;
	std::cout << "num points target:" << input.target.getPoints().size() << std::endl;
	optimizer->estimatePose(input.source, input.target, estimatedPose);
	
	// Calculate convergence measure
	auto alignmentError = convergenMearsure.rmseAlignmentError(estimatedPose);
	std::cout << "RMSE Alignment error of Final transform: " << alignmentError << std::endl;

	// Calculate time
	timeMeasure.calculateIterationTime();
<<<<<<< HEAD

	std::cout << "estimatedPose:\n" << estimatedPose << std::endl;
=======
>>>>>>> 56f22208
	
	// Visualize the resulting joined mesh. We add triangulated spheres for point matches.
	SimpleMesh resultingMesh = SimpleMesh::joinMeshes(bunny_data_loader.getSourceMesh(), bunny_data_loader.getTargetMesh(), estimatedPose);
	if (SHOW_BUNNY_CORRESPONDENCES) {
		for (const auto& sourcePoint : input.source.getPoints()) {
			resultingMesh = SimpleMesh::joinMeshes(SimpleMesh::sphere(sourcePoint, 0.001f), resultingMesh, estimatedPose);
		}
		for (const auto& targetPoint : input.target.getPoints()) {
			resultingMesh = SimpleMesh::joinMeshes(SimpleMesh::sphere(targetPoint, 0.001f, Vector4uc(255, 255, 255, 255)), resultingMesh, Matrix4f::Identity());
		}

		// Show ground truth correspondences
		for (const auto& sourcePoint : gtSourcePoints) {
			resultingMesh = SimpleMesh::joinMeshes(SimpleMesh::sphere(sourcePoint, 0.003f, Vector4uc(0, 255, 0, 255)), resultingMesh, estimatedPose);
		}
		for (const auto& targetPoint : gtTargetPoints) {
			resultingMesh = SimpleMesh::joinMeshes(SimpleMesh::sphere(targetPoint, 0.003f, Vector4uc(255, 0, 255, 0)), resultingMesh, Matrix4f::Identity());
		}
	}
	resultingMesh.writeMesh(std::string("bunny_icp.off"));
	std::cout << "Resulting mesh written." << std::endl;

	delete optimizer;

	return 0;
}

int reconstructRoom() {
	std::string filenameIn = std::string("../../Data/rgbd_dataset_freiburg1_xyz/");
	std::string filenameBaseOut = std::string("mesh_");

	// Load video
	std::cout << "Initialize virtual sensor..." << std::endl;
	VirtualSensor sensor;
	if (!sensor.init(filenameIn)) {
		std::cout << "Failed to initialize the sensor!\nCheck file path!" << std::endl;
		return -1;
	}

	// We store a first frame as a reference frame. All next frames are tracked relatively to the first frame.
	sensor.processNextFrame();
	PointCloud target{ sensor.getDepth(), sensor.getDepthIntrinsics(), sensor.getDepthExtrinsics(), sensor.getDepthImageWidth(), sensor.getDepthImageHeight(), true};

    // Setup the optimizer.
	ICPOptimizer* optimizer = nullptr;

    // 5. Set minimization method //
	if (USE_LINEAR_ICP) {
		optimizer = new LinearICPOptimizer();
	}
	else {
		optimizer = new CeresICPOptimizer();
	}

    // 6. Set objective //
    if (USE_POINT_TO_PLANE) {
		optimizer->setMetric(1);
		optimizer->setNbOfIterations(10);
	}
	else {
		optimizer->setMetric(0);
		optimizer->setNbOfIterations(20);
	}

    // 1. Set matching step //
    if(MATCHING_METHOD){
        optimizer->setMatchingMethod(1);
        optimizer->setCameraParamsMatchingMethod(sensor.getDepthIntrinsics(),sensor.getDepthImageWidth(), sensor.getDepthImageHeight());
    }

    optimizer->setMatchingMaxDistance(0.1f);

    // 2. Set selection method //
    if(SELECTION_METHOD)
	    optimizer->setSelectionMethod(RANDOM_SAMPLING);
    else
	    optimizer->setSelectionMethod(SELECT_ALL);

    // 3. Set weighting method //
    if(WEIGHTING_METHOD == 1)
        optimizer->setWeightingMethod(DISTANCES_WEIGHTING);
    else if(WEIGHTING_METHOD == 2)
        optimizer->setWeightingMethod(NORMALS_WEIGHTING);
    else if(WEIGHTING_METHOD == 3)
        optimizer->setWeightingMethod(COLORS_WEIGHTING);
    else if(WEIGHTING_METHOD == 4)
        optimizer->setWeightingMethod(HYBRID_WEIGHTING);
    else
        optimizer->setWeightingMethod(CONSTANT_WEIGHTING);

    // Create a Time Profiler
	auto timeMeasure = TimeMeasure();
	optimizer->setTimeMeasure(timeMeasure);

    // We store the estimated camera poses.
	std::vector<Matrix4f> estimatedPoses;
	Matrix4f currentCameraToWorld = Matrix4f::Identity();
	estimatedPoses.push_back(currentCameraToWorld.inverse());

	int i = 0;
	const int iMax = 50; //50
	while (sensor.processNextFrame() && i <= iMax) {
		float* depthMap = sensor.getDepth();
		Matrix3f depthIntrinsics = sensor.getDepthIntrinsics();
		Matrix4f depthExtrinsics = sensor.getDepthExtrinsics();

		// Estimate the current camera pose from source to target mesh with ICP optimization.
		// We downsample the source image to speed up the correspondence matching.
		PointCloud source{ sensor.getDepth(), sensor.getDepthIntrinsics(), sensor.getDepthExtrinsics(), sensor.getDepthImageWidth(), sensor.getDepthImageHeight(), false, 8 };
        optimizer->estimatePose(source, target, currentCameraToWorld);
		
		// Invert the transformation matrix to get the current camera pose.
		Matrix4f currentCameraPose = currentCameraToWorld.inverse();
		std::cout << "Current camera pose: " << std::endl << currentCameraPose << std::endl;
		estimatedPoses.push_back(currentCameraPose);

		if (i % 5 == 0) {
			// We write out the mesh to file for debugging.
			SimpleMesh currentDepthMesh{ sensor, currentCameraPose, 0.1f };
			SimpleMesh currentCameraMesh = SimpleMesh::camera(currentCameraPose, 0.0015f);
			SimpleMesh resultingMesh = SimpleMesh::joinMeshes(currentDepthMesh, currentCameraMesh, Matrix4f::Identity());

			std::stringstream ss;
			ss << filenameBaseOut << sensor.getCurrentFrameCnt() << ".off";
			std::cout << filenameBaseOut << sensor.getCurrentFrameCnt() << ".off" << std::endl;
			if (!resultingMesh.writeMesh(ss.str())) {
				std::cout << "Failed to write mesh!\nCheck file path!" << std::endl;
				return -1;
			}
		}
		
		i++;
	}

	delete optimizer;

	return 0;
}

int alignETH() {
	

	// Estimate the pose from source to target mesh with ICP optimization.
	ICPOptimizer* optimizer = nullptr;
	if (USE_LINEAR_ICP) {
		optimizer = new LinearICPOptimizer();
	}
	else {
		optimizer = new CeresICPOptimizer();
	}

	// Square distance //
	optimizer->setMatchingMaxDistance(0.0003f);
	if (USE_POINT_TO_PLANE) {
		optimizer->setMetric(1);
		optimizer->setNbOfIterations(20);
	}
	else {
		optimizer->setMetric(0);
		optimizer->setNbOfIterations(20);
	}

	// TODO: Test uniform sampling
	//optimizer->setSelectionMethod(UNIFORM_SAMPLING, 0.5);
	//optimizer->setSelectionMethod(SELECT_ALL);
	optimizer->setSelectionMethod(RANDOM_SAMPLING, 0.01); // Resample points each iteration.

	// Weighting step //
	optimizer->setWeightingMethod(DISTANCES_WEIGHTING);

	// load the sample
	// Load the source and target mesh.
	ETHDataLoader eth_data_loader{};
	Sample input = eth_data_loader.getItem(0);
	Matrix4f estimatedPose = Matrix4f::Identity();

	// Create a Time Profiler
	auto timeMeasure = TimeMeasure();
	optimizer->setTimeMeasure(timeMeasure);

	// Estimate pose
	std::cout << "num points source:" << input.source.getPoints().size() << std::endl;
	std::cout << "num points target:" << input.target.getPoints().size() << std::endl;
	optimizer->estimatePose(input.source, input.target, estimatedPose);

	// Calculate time
	timeMeasure.calculateIterationTime();

	std::cout << "estimatedPose:\n" << estimatedPose << std::endl;
	std::cout << "true pose:\n" << input.pose << std::endl;

	input.source.writeToFile("source.ply");
	input.target.writeToFile("target_old_pose.ply");
	input.target.change_pose(estimatedPose);
	input.target.writeToFile("target_new_pose.ply");
	delete optimizer;

	return 0;
}

int main() {
	int result = 0;
	if (RUN_SHAPE_ICP)
		result += alignBunnyWithICP();
	if (RUN_SEQUENCE_ICP)
		result += reconstructRoom();
	if (RUN_ETH_ICP)
		result += alignETH();

	return result;
}<|MERGE_RESOLUTION|>--- conflicted
+++ resolved
@@ -124,11 +124,8 @@
 
 	// Calculate time
 	timeMeasure.calculateIterationTime();
-<<<<<<< HEAD
 
 	std::cout << "estimatedPose:\n" << estimatedPose << std::endl;
-=======
->>>>>>> 56f22208
 	
 	// Visualize the resulting joined mesh. We add triangulated spheres for point matches.
 	SimpleMesh resultingMesh = SimpleMesh::joinMeshes(bunny_data_loader.getSourceMesh(), bunny_data_loader.getTargetMesh(), estimatedPose);
@@ -270,7 +267,6 @@
 
 int alignETH() {
 	
-
 	// Estimate the pose from source to target mesh with ICP optimization.
 	ICPOptimizer* optimizer = nullptr;
 	if (USE_LINEAR_ICP) {
