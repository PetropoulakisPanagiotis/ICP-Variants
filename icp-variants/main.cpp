#include <iostream>
#include <fstream>
#include <limits>


#include <pcl/io/pcd_io.h>
#include <pcl/point_types.h>

#include "Eigen.h"
#include "VirtualSensor.h"
#include "SimpleMesh.h"
#include "ICPOptimizer.h"
#include "PointCloud.h"
#include "BunnyDataLoader.h"
#include "ETHDataLoader.h"
#include "ConvergenceMeasure.h"
#include "selection.h"
#include "TimeMeasure.h"

#define SHOW_BUNNY_CORRESPONDENCES 1

<<<<<<< HEAD
#define MATCHING_METHOD     1 // 1 -> projective, 0 -> knn
#define SELECTION_METHOD    1 // 0 -> all, 1 -> random
=======
#define MATCHING_METHOD     0 // 1 -> projective, 0 -> knn
#define SELECTION_METHOD    0 // 0 -> all, 1 -> random
>>>>>>> 8455f64e
#define WEIGHTING_METHOD    1 // 0 -> constant, 1 -> point distances, 2 -> normals, 3 -> colors, 4-> hybrid

#define USE_LINEAR_ICP		0 // Optimization method

#define USE_POINT_TO_PLANE	1 // Objectives - Set only one to true 
#define USE_SYMMETRIC	    0

<<<<<<< HEAD
#define RUN_SHAPE_ICP		0
#define RUN_SEQUENCE_ICP	0
#define RUN_ETH_ICP			1
=======
#define RUN_SHAPE_ICP		1
#define RUN_SEQUENCE_ICP	0
#define RUN_ETH_ICP			0
>>>>>>> 8455f64e

int alignBunnyWithICP() {
	// Load the source and target mesh.
	BunnyDataLoader bunny_data_loader{};

	// Estimate the pose from source to target mesh with ICP optimization.
	ICPOptimizer* optimizer = nullptr;
	
    // 5. Set minimization method //
    if (USE_LINEAR_ICP) {
		optimizer = new LinearICPOptimizer();
	}
	else {
		optimizer = new CeresICPOptimizer();
	}
	

    // 6. Set objective // 
	if (USE_POINT_TO_PLANE) {
		optimizer->setMetric(1);
		optimizer->setNbOfIterations(20);
	}
	else if (USE_SYMMETRIC) {
		optimizer->setMetric(2);
		optimizer->setNbOfIterations(20);
	}
	else {
		optimizer->setMetric(0);
		optimizer->setNbOfIterations(20);
	}

    // 1. Set matching set  //
    // Always knn for bunny //
    optimizer->setMatchingMethod(0);
	optimizer->setMatchingMaxDistance(0.0003f);

    // 2. Set selection method //
    if(SELECTION_METHOD)
	    optimizer->setSelectionMethod(RANDOM_SAMPLING);
    else
	    optimizer->setSelectionMethod(SELECT_ALL);

    // 3. Set weighting method //
    if(WEIGHTING_METHOD == 1)
        optimizer->setWeightingMethod(DISTANCES_WEIGHTING);
    else if(WEIGHTING_METHOD == 2)
        optimizer->setWeightingMethod(NORMALS_WEIGHTING);
    else if(WEIGHTING_METHOD == 3)
        optimizer->setWeightingMethod(COLORS_WEIGHTING);
    else if(WEIGHTING_METHOD == 4)
        optimizer->setWeightingMethod(HYBRID_WEIGHTING);
    else
        optimizer->setWeightingMethod(CONSTANT_WEIGHTING);

	// load the sample
	Sample input = bunny_data_loader.getItem(0);
    Matrix4f estimatedPose = Matrix4f::Identity();

	// Example ground truth correspondences
	// Fill in the matched points: sourcePoints[i] is matched with targetPoints[i].
	// 215 294 -0.0512466 0.0956544 0.0436517 -0.051901 0.095458 0.043938
	// 424 258 -0.0161308 0.0873282 0.056647 -0.016683 0.087267 0.056741
	// 640 1238 0.0429302 0.045474 0.0291547 0.042297 0.045436 0.029041
	// 1023 1310 -0.00232282 0.0349611 0.0453906 -0.002826 0.034885 0.045611
	std::vector<Vector3f> gtSourcePoints;
	gtSourcePoints.push_back(input.source.getPoints()[215]); // left ear
	gtSourcePoints.push_back(input.source.getPoints()[424]); // left ear
	gtSourcePoints.push_back(input.source.getPoints()[640]); // left ear
	gtSourcePoints.push_back(input.source.getPoints()[1023]); // left ear

	std::vector<Vector3f> gtTargetPoints;
	gtTargetPoints.push_back(input.target.getPoints()[294]); // left ear
	gtTargetPoints.push_back(input.target.getPoints()[258]); // left ear
	gtTargetPoints.push_back(input.target.getPoints()[1238]); // left ear
	gtTargetPoints.push_back(input.target.getPoints()[1310]); // left ear

	// Create a Convergence Measure
	auto convergenMearsure = ConvergenceMeasure(gtSourcePoints, gtTargetPoints);
	optimizer->setConvergenceMeasure(convergenMearsure);

	// Create a Time Profiler
	auto timeMeasure = TimeMeasure();
	optimizer->setTimeMeasure(timeMeasure);
	
	// Estimate pose
	std::cout << "num points source:" << input.source.getPoints().size() << std::endl;
	std::cout << "num points target:" << input.target.getPoints().size() << std::endl;
	optimizer->estimatePose(input.source, input.target, estimatedPose);
	
	// Calculate convergence measure
	auto alignmentError = convergenMearsure.rmseAlignmentError(estimatedPose);
	std::cout << "RMSE Alignment error of Final transform: " << alignmentError << std::endl;

	// Calculate time
	timeMeasure.calculateIterationTime();

<<<<<<< HEAD
	std::cout << "estimatedPose:\n" << estimatedPose << std::endl;


	input.source.writeToFile("bunny_source.ply");
	input.target.writeToFile("bunny_target.ply");
	PointCloud transformed_source = input.source.copy_point_cloud();
	transformed_source.change_pose(estimatedPose);
	transformed_source.writeToFile("bunny_final_source.ply");
=======
	// Print out RMSE errors of each iteration
	convergenMearsure.outputAlignmentError();
	//std::cout << "estimatedPose:\n" << estimatedPose << std::endl;
>>>>>>> 8455f64e
	
	// Visualize the resulting joined mesh. We add triangulated spheres for point matches.
	SimpleMesh resultingMesh = SimpleMesh::joinMeshes(bunny_data_loader.getSourceMesh(), bunny_data_loader.getTargetMesh(), estimatedPose);
	if (SHOW_BUNNY_CORRESPONDENCES) {
		for (const auto& sourcePoint : input.source.getPoints()) {
			resultingMesh = SimpleMesh::joinMeshes(SimpleMesh::sphere(sourcePoint, 0.001f), resultingMesh, estimatedPose);
		}
		for (const auto& targetPoint : input.target.getPoints()) {
			resultingMesh = SimpleMesh::joinMeshes(SimpleMesh::sphere(targetPoint, 0.001f, Vector4uc(255, 255, 255, 255)), resultingMesh, Matrix4f::Identity());
		}

		// Show ground truth correspondences
		for (const auto& sourcePoint : gtSourcePoints) {
			resultingMesh = SimpleMesh::joinMeshes(SimpleMesh::sphere(sourcePoint, 0.003f, Vector4uc(0, 255, 0, 255)), resultingMesh, estimatedPose);
		}
		for (const auto& targetPoint : gtTargetPoints) {
			resultingMesh = SimpleMesh::joinMeshes(SimpleMesh::sphere(targetPoint, 0.003f, Vector4uc(255, 0, 255, 0)), resultingMesh, Matrix4f::Identity());
		}
	}
	resultingMesh.writeMesh(std::string("bunny_icp.off"));
	std::cout << "Resulting mesh written." << std::endl;

	delete optimizer;

	return 0;
}

int reconstructRoom() {
	std::string filenameIn = std::string("../../Data/rgbd_dataset_freiburg1_xyz/");
	std::string filenameBaseOut = std::string("mesh_");

	// Load video
	std::cout << "Initialize virtual sensor..." << std::endl;
	VirtualSensor sensor;
	if (!sensor.init(filenameIn)) {
		std::cout << "Failed to initialize the sensor!\nCheck file path!" << std::endl;
		return -1;
	}

	// We store a first frame as a reference frame. All next frames are tracked relatively to the first frame.
	sensor.processNextFrame();

    // For projective search keep the whole target point cloud //
    // even the invalid points                                 //
    bool keepOriginalSize = false;
    if(MATCHING_METHOD)
        keepOriginalSize = true;

	PointCloud target{ sensor.getDepth(), sensor.getColorRGBX(), sensor.getDepthIntrinsics(), sensor.getDepthExtrinsics(), sensor.getDepthImageWidth(), sensor.getDepthImageHeight(), keepOriginalSize};

    // Setup the optimizer.
	ICPOptimizer* optimizer = nullptr;

    // 5. Set minimization method //
	if (USE_LINEAR_ICP) {
		optimizer = new LinearICPOptimizer();
	}
	else {
		optimizer = new CeresICPOptimizer();
	}

    // 6. Set objective //
    if (USE_POINT_TO_PLANE) {
		optimizer->setMetric(1);
		optimizer->setNbOfIterations(10);
	}
    else if (USE_SYMMETRIC) {
		optimizer->setMetric(2);
		optimizer->setNbOfIterations(20);
	}
	else {
		optimizer->setMetric(0);
		optimizer->setNbOfIterations(20);
	}

    // 1. Set matching step //
    if(MATCHING_METHOD){
        optimizer->setMatchingMethod(1);
        optimizer->setCameraParamsMatchingMethod(sensor.getDepthIntrinsics(),sensor.getDepthImageWidth(), sensor.getDepthImageHeight());
    }

    optimizer->setMatchingMaxDistance(0.1f);

    // 2. Set selection method //
    if(SELECTION_METHOD)
	    optimizer->setSelectionMethod(RANDOM_SAMPLING);
    else
	    optimizer->setSelectionMethod(SELECT_ALL);

    // 3. Set weighting method //
    if(WEIGHTING_METHOD == 1)
        optimizer->setWeightingMethod(DISTANCES_WEIGHTING);
    else if(WEIGHTING_METHOD == 2)
        optimizer->setWeightingMethod(NORMALS_WEIGHTING);
    else if(WEIGHTING_METHOD == 3)
        optimizer->setWeightingMethod(COLORS_WEIGHTING);
    else if(WEIGHTING_METHOD == 4)
        optimizer->setWeightingMethod(HYBRID_WEIGHTING);
    else
        optimizer->setWeightingMethod(CONSTANT_WEIGHTING);

    // Create a Time Profiler
	auto timeMeasure = TimeMeasure();
	optimizer->setTimeMeasure(timeMeasure);

    // We store the estimated camera poses.
	std::vector<Matrix4f> estimatedPoses;
	Matrix4f currentCameraToWorld = Matrix4f::Identity();
	estimatedPoses.push_back(currentCameraToWorld.inverse());

	int i = 0;
	const int iMax = 50; //50
	while (sensor.processNextFrame() && i <= iMax) {
		float* depthMap = sensor.getDepth();
		Matrix3f depthIntrinsics = sensor.getDepthIntrinsics();
		Matrix4f depthExtrinsics = sensor.getDepthExtrinsics();

		// Estimate the current camera pose from source to target mesh with ICP optimization.
		// We downsample the source image to speed up the correspondence matching.
		PointCloud source{ sensor.getDepth(), sensor.getColorRGBX(),sensor.getDepthIntrinsics(), sensor.getDepthExtrinsics(), sensor.getDepthImageWidth(), sensor.getDepthImageHeight(), false, 8 };
        optimizer->estimatePose(source, target, currentCameraToWorld);
		
		// Invert the transformation matrix to get the current camera pose.
		Matrix4f currentCameraPose = currentCameraToWorld.inverse();
		std::cout << "Current camera pose: " << std::endl << currentCameraPose << std::endl;
		estimatedPoses.push_back(currentCameraPose);

		if (i % 5 == 0) {
			// We write out the mesh to file for debugging.
			SimpleMesh currentDepthMesh{ sensor, currentCameraPose, 0.1f };
			SimpleMesh currentCameraMesh = SimpleMesh::camera(currentCameraPose, 0.0015f);
			SimpleMesh resultingMesh = SimpleMesh::joinMeshes(currentDepthMesh, currentCameraMesh, Matrix4f::Identity());

			std::stringstream ss;
			ss << filenameBaseOut << sensor.getCurrentFrameCnt() << ".off";
			std::cout << filenameBaseOut << sensor.getCurrentFrameCnt() << ".off" << std::endl;
			if (!resultingMesh.writeMesh(ss.str())) {
				std::cout << "Failed to write mesh!\nCheck file path!" << std::endl;
				return -1;
			}
		}
		
		i++;
	}

	delete optimizer;

	return 0;
}

int alignETH() {
	ICPOptimizer* optimizer = nullptr;
	if (USE_LINEAR_ICP) {
		optimizer = new LinearICPOptimizer();
	}
	else {
		optimizer = new CeresICPOptimizer();
	}

	optimizer->setMatchingMaxDistance(1);
	if (USE_POINT_TO_PLANE) {
		optimizer->setMetric(1);
		optimizer->setNbOfIterations(20);
	}
	else {
		optimizer->setMetric(0);
		optimizer->setNbOfIterations(20);
	}


	// Set selection method //
	if (SELECTION_METHOD)
		optimizer->setSelectionMethod(RANDOM_SAMPLING, 0.05);
	else
		optimizer->setSelectionMethod(SELECT_ALL);


	// Set weighting method //
	if (WEIGHTING_METHOD == 1)
		optimizer->setWeightingMethod(DISTANCES_WEIGHTING);
	else if (WEIGHTING_METHOD == 2)
		optimizer->setWeightingMethod(NORMALS_WEIGHTING);
	else if (WEIGHTING_METHOD == 3)
		optimizer->setWeightingMethod(COLORS_WEIGHTING);
	else if (WEIGHTING_METHOD == 4)
		optimizer->setWeightingMethod(HYBRID_WEIGHTING);
	else
		optimizer->setWeightingMethod(CONSTANT_WEIGHTING);


	// Create the dataloader
	ETHDataLoader eth_data_loader{};
	double min_error = std::numeric_limits<double>::max();
	int index_min_error = -1;
	double min_relative_error = 1;
	int index_min_relative_error = -1;
	for (int index = 0; index < 100; index++) {
		// Load the source and target mesh
		Sample input = eth_data_loader.getItem(index);
		Matrix4f estimatedPose = Matrix4f::Identity();
		PointCloud original_source = input.source.copy_point_cloud();
		// Apply initial transform to source point cloud
		input.source.change_pose(input.pose);
		double initial_error = ConvergenceMeasure::calculate_error(original_source.getPclPointCloud(), input.source.getPclPointCloud());
		// Create a Time Profiler
		auto timeMeasure = TimeMeasure();
		optimizer->setTimeMeasure(timeMeasure);
		// Estimate pose
		std::cout << "num points source:" << input.source.getPoints().size() << std::endl;
		std::cout << "num points target:" << input.target.getPoints().size() << std::endl;
		optimizer->estimatePose(input.source, input.target, estimatedPose);
		// Calculate time
		timeMeasure.calculateIterationTime();
		// std::cout << "estimatedPose:\n" << estimatedPose << std::endl;
		// std::cout << "true pose:\n" << input.pose << std::endl;
		// Calculate error
		input.source.change_pose(estimatedPose);
		double final_error = ConvergenceMeasure::calculate_error(original_source.getPclPointCloud(), input.source.getPclPointCloud());
		std::cout << "initial error:" << initial_error << std::endl;
		std::cout << "final error:" << final_error << std::endl;

		// This code can be used to save the point clouds to disk
		//original_source.writeToFile("original_source.ply");
		// input.source.writeToFile("transformed_source.ply");
		// input.target.writeToFile("target.ply");
		// input.source.change_pose(estimatedPose);
		// input.source.writeToFile("final_source.ply");

		// Compute best index to find nice examples
		if (final_error < min_error) {
			index_min_error = index;
			min_error = final_error;
		}
		if (final_error / initial_error < min_relative_error) {
			index_min_relative_error = index;
			min_relative_error = final_error / initial_error;
		}
	}

	std::cout << "The minimum error is " << min_error << " for index " << index_min_error << std::endl;
	std::cout << "The minimum relative error is " << min_relative_error << " for index " << index_min_relative_error << std::endl;

	delete optimizer;

	return 0;
}

int main() {
	int result = 0;
	if (RUN_SHAPE_ICP)
		result += alignBunnyWithICP();
	if (RUN_SEQUENCE_ICP)
		result += reconstructRoom();
	if (RUN_ETH_ICP)
		result += alignETH();

	return result;
}<|MERGE_RESOLUTION|>--- conflicted
+++ resolved
@@ -19,13 +19,8 @@
 
 #define SHOW_BUNNY_CORRESPONDENCES 1
 
-<<<<<<< HEAD
 #define MATCHING_METHOD     1 // 1 -> projective, 0 -> knn
 #define SELECTION_METHOD    1 // 0 -> all, 1 -> random
-=======
-#define MATCHING_METHOD     0 // 1 -> projective, 0 -> knn
-#define SELECTION_METHOD    0 // 0 -> all, 1 -> random
->>>>>>> 8455f64e
 #define WEIGHTING_METHOD    1 // 0 -> constant, 1 -> point distances, 2 -> normals, 3 -> colors, 4-> hybrid
 
 #define USE_LINEAR_ICP		0 // Optimization method
@@ -33,15 +28,9 @@
 #define USE_POINT_TO_PLANE	1 // Objectives - Set only one to true 
 #define USE_SYMMETRIC	    0
 
-<<<<<<< HEAD
 #define RUN_SHAPE_ICP		0
 #define RUN_SEQUENCE_ICP	0
 #define RUN_ETH_ICP			1
-=======
-#define RUN_SHAPE_ICP		1
-#define RUN_SEQUENCE_ICP	0
-#define RUN_ETH_ICP			0
->>>>>>> 8455f64e
 
 int alignBunnyWithICP() {
 	// Load the source and target mesh.
@@ -138,20 +127,16 @@
 	// Calculate time
 	timeMeasure.calculateIterationTime();
 
-<<<<<<< HEAD
 	std::cout << "estimatedPose:\n" << estimatedPose << std::endl;
-
 
 	input.source.writeToFile("bunny_source.ply");
 	input.target.writeToFile("bunny_target.ply");
 	PointCloud transformed_source = input.source.copy_point_cloud();
 	transformed_source.change_pose(estimatedPose);
 	transformed_source.writeToFile("bunny_final_source.ply");
-=======
+  
 	// Print out RMSE errors of each iteration
 	convergenMearsure.outputAlignmentError();
-	//std::cout << "estimatedPose:\n" << estimatedPose << std::endl;
->>>>>>> 8455f64e
 	
 	// Visualize the resulting joined mesh. We add triangulated spheres for point matches.
 	SimpleMesh resultingMesh = SimpleMesh::joinMeshes(bunny_data_loader.getSourceMesh(), bunny_data_loader.getTargetMesh(), estimatedPose);
