--- conflicted
+++ resolved
@@ -49,13 +49,10 @@
     ProcrustesAligner.h 
     ICPOptimizer.h 
     FreeImageHelper.h
-<<<<<<< HEAD
     DataLoader.h
     BunnyDataLoader.h
-=======
     utils.h
     constraints.h
->>>>>>> a08d19be
 )
 
 set(SOURCE_FILES 
